#pragma once
/*
 * Copyright (c) 2016 MariaDB Corporation Ab
 *
 * Use of this software is governed by the Business Source License included
 * in the LICENSE.TXT file and at www.mariadb.com/bsl11.
 *
 * Change Date: 2020-01-01
 *
 * On the date above, in accordance with the Business Source License, use
 * of this software will be governed by version 2 or later of the General
 * Public License.
 */

/**
 * @file include/maxscale/config.h The configuration handling elements
 */

#include <maxscale/cdefs.h>

#include <limits.h>
#include <openssl/sha.h>
#include <sys/utsname.h>
#include <time.h>

#include <maxscale/modinfo.h>
#include <maxscale/jansson.h>
#include <maxscale/pcre2.h>
#include <maxscale/query_classifier.h>

MXS_BEGIN_DECLS

/** Default port where the REST API listens */
#define DEFAULT_ADMIN_HTTP_PORT 8989
#define DEFAULT_ADMIN_HOST      "::"

#define RELEASE_STR_LENGTH      256
#define SYSNAME_LEN             256
#define MAX_ADMIN_USER_LEN      1024
#define MAX_ADMIN_PW_LEN        1024
#define MAX_ADMIN_HOST_LEN      1024

/** JSON Pointers to key parts of JSON objects */
#define MXS_JSON_PTR_DATA       "/data"
#define MXS_JSON_PTR_ID         "/data/id"
#define MXS_JSON_PTR_TYPE       "/data/type"
#define MXS_JSON_PTR_PARAMETERS "/data/attributes/parameters"

/** Pointers to relation lists */
#define MXS_JSON_PTR_RELATIONSHIPS          "/data/relationships"
#define MXS_JSON_PTR_RELATIONSHIPS_SERVERS  "/data/relationships/servers/data"
#define MXS_JSON_PTR_RELATIONSHIPS_SERVICES "/data/relationships/services/data"
#define MXS_JSON_PTR_RELATIONSHIPS_MONITORS "/data/relationships/monitors/data"
#define MXS_JSON_PTR_RELATIONSHIPS_FILTERS  "/data/relationships/filters/data"

/** Parameter value JSON Pointers */
#define MXS_JSON_PTR_PARAM_PORT                  MXS_JSON_PTR_PARAMETERS "/port"
#define MXS_JSON_PTR_PARAM_ADDRESS               MXS_JSON_PTR_PARAMETERS "/address"
#define MXS_JSON_PTR_PARAM_PROTOCOL              MXS_JSON_PTR_PARAMETERS "/protocol"
#define MXS_JSON_PTR_PARAM_AUTHENTICATOR         MXS_JSON_PTR_PARAMETERS "/authenticator"
#define MXS_JSON_PTR_PARAM_AUTHENTICATOR_OPTIONS MXS_JSON_PTR_PARAMETERS "/authenticator_options"
#define MXS_JSON_PTR_PARAM_SSL_KEY               MXS_JSON_PTR_PARAMETERS "/ssl_key"
#define MXS_JSON_PTR_PARAM_SSL_CERT              MXS_JSON_PTR_PARAMETERS "/ssl_cert"
#define MXS_JSON_PTR_PARAM_SSL_CA_CERT           MXS_JSON_PTR_PARAMETERS "/ssl_ca_cert"
#define MXS_JSON_PTR_PARAM_SSL_VERSION           MXS_JSON_PTR_PARAMETERS "/ssl_version"
#define MXS_JSON_PTR_PARAM_SSL_CERT_VERIFY_DEPTH MXS_JSON_PTR_PARAMETERS "/ssl_cert_verify_depth"

/** Non-parameter JSON pointers */
#define MXS_JSON_PTR_MODULE   "/data/attributes/module"
#define MXS_JSON_PTR_PASSWORD "/data/attributes/password"
#define MXS_JSON_PTR_ACCOUNT  "/data/attributes/account"

/**
 * Common configuration parameters names
 *
 * All of the constants resolve to a lowercase version without the CN_ prefix.
 * For example CN_PASSWORD resolves to the static string "password". This means
 * that the sizeof(CN_<name>) returns the actual size of that string.
 */
extern const char CN_ACCOUNT[];
extern const char CN_ADDRESS[];
extern const char CN_ARG_MAX[];
extern const char CN_ARG_MIN[];
extern const char CN_ADMIN_AUTH[];
extern const char CN_ADMIN_ENABLED[];
extern const char CN_ADMIN_LOG_AUTH_FAILURES[];
extern const char CN_ADMIN_HOST[];
extern const char CN_ADMIN_PORT[];
extern const char CN_ADMIN_SSL_KEY[];
extern const char CN_ADMIN_SSL_CERT[];
extern const char CN_ADMIN_SSL_CA_CERT[];
extern const char CN_ATTRIBUTES[];
extern const char CN_AUTHENTICATOR[];
extern const char CN_AUTHENTICATOR_OPTIONS[];
extern const char CN_AUTH_ALL_SERVERS[];
extern const char CN_AUTH_CONNECT_TIMEOUT[];
extern const char CN_AUTH_READ_TIMEOUT[];
extern const char CN_AUTH_WRITE_TIMEOUT[];
extern const char CN_AUTO[];
extern const char CN_CONNECTION_TIMEOUT[];
extern const char CN_DATA[];
extern const char CN_DEFAULT[];
extern const char CN_DESCRIPTION[];
extern const char CN_ENABLE_ROOT_USER[];
extern const char CN_FILTERS[];
extern const char CN_FILTER[];
extern const char CN_GATEWAY[];
extern const char CN_ID[];
extern const char CN_INET[];
extern const char CN_LISTENER[];
extern const char CN_LISTENERS[];
extern const char CN_LOCALHOST_MATCH_WILDCARD_HOST[];
extern const char CN_LOG_AUTH_WARNINGS[];
extern const char CN_LOG_THROTTLING[];
extern const char CN_MAXSCALE[];
extern const char CN_MAX_CONNECTIONS[];
extern const char CN_MAX_RETRY_INTERVAL[];
extern const char CN_META[];
extern const char CN_METHOD[];
extern const char CN_MODULE[];
extern const char CN_MODULES[];
extern const char CN_MODULE_COMMAND[];
extern const char CN_MONITORS[];
extern const char CN_MONITOR[];
extern const char CN_MS_TIMESTAMP[];
extern const char CN_NAME[];
extern const char CN_NON_BLOCKING_POLLS[];
extern const char CN_OPTIONS[];
extern const char CN_PARAMETERS[];
extern const char CN_PASSWORD[];
extern const char CN_POLL_SLEEP[];
extern const char CN_PORT[];
extern const char CN_PROTOCOL[];
extern const char CN_QUERY_CLASSIFIER[];
extern const char CN_QUERY_CLASSIFIER_ARGS[];
extern const char CN_RELATIONSHIPS[];
extern const char CN_LINKS[];
extern const char CN_REQUIRED[];
extern const char CN_RETRY_ON_FAILURE[];
extern const char CN_ROUTER[];
extern const char CN_ROUTER_OPTIONS[];
extern const char CN_SELF[];
extern const char CN_SERVERS[];
extern const char CN_SERVER[];
extern const char CN_SERVICES[];
extern const char CN_SERVICE[];
extern const char CN_SESSIONS[];
extern const char CN_SKIP_PERMISSION_CHECKS[];
extern const char CN_SOCKET[];
extern const char CN_STATE[];
extern const char CN_SSL[];
extern const char CN_SSL_CA_CERT[];
extern const char CN_SSL_CERT[];
extern const char CN_SSL_CERT_VERIFY_DEPTH[];
extern const char CN_SSL_KEY[];
extern const char CN_SSL_VERSION[];
extern const char CN_STRIP_DB_ESC[];
extern const char CN_THREADS[];
extern const char CN_THREAD_STACK_SIZE[];
extern const char CN_TYPE[];
extern const char CN_UNIX[];
extern const char CN_USER[];
extern const char CN_USERS[];
extern const char CN_VERSION_STRING[];
extern const char CN_WEIGHTBY[];

/**
 * The config parameter
 */
typedef struct config_parameter
{
    char                    *name;          /**< The name of the parameter */
    char                    *value;         /**< The value of the parameter */
    struct config_parameter *next;          /**< Next pointer in the linked list */
} MXS_CONFIG_PARAMETER;

/**
 * The config context structure, used to build the configuration
 * data during the parse process
 */
typedef struct config_context
{
    char                  *object;     /**< The name of the object being configured */
    MXS_CONFIG_PARAMETER  *parameters; /**< The list of parameter values */
    void                  *element;    /**< The element created from the data */
    bool                   was_persisted; /**< True if this object was persisted */
    struct config_context *next;       /**< Next pointer in the linked list */
} CONFIG_CONTEXT;

/**
 * The gateway global configuration data
 */
typedef struct
{
    bool          config_check;                        /**< Only check config */
    int           n_threads;                           /**< Number of polling threads */
    size_t        thread_stack_size;                   /**< The stack size of each worker thread */
    char          *version_string;                     /**< The version string of embedded db library */
    char          release_string[RELEASE_STR_LENGTH]; /**< The release name string of the system */
    char          sysname[SYSNAME_LEN];    /**< The OS name of the system */
    uint8_t       mac_sha1[SHA_DIGEST_LENGTH];         /**< The SHA1 digest of an interface MAC address */
    unsigned long id;                                  /**< MaxScale ID */
    unsigned int  n_nbpoll;                            /**< Tune number of non-blocking polls */
    unsigned int  pollsleep;                           /**< Wait time in blocking polls */
    int           syslog;                              /**< Log to syslog */
    int           maxlog;                              /**< Log to MaxScale's own logs */
    int           log_to_shm;                          /**< Write log-file to shared memory */
    unsigned int  auth_conn_timeout;                   /**< Connection timeout for the user authentication */
    unsigned int  auth_read_timeout;                   /**< Read timeout for the user authentication */
    unsigned int  auth_write_timeout;                  /**< Write timeout for the user authentication */
    bool          skip_permission_checks;              /**< Skip service and monitor permission checks */
    char          qc_name[PATH_MAX];                   /**< The name of the query classifier to load */
    char*         qc_args;                             /**< Arguments for the query classifier */
<<<<<<< HEAD
    qc_sql_mode_t qc_sql_mode;                         /**< The query classifier sql mode */
    char          admin_host[MAX_ADMIN_HOST_LEN];      /**< Admin interface host */
    uint16_t      admin_port;                          /**< Admin interface port */
    bool          admin_auth;                          /**< Admin interface authentication */
    bool          admin_enabled;                       /**< Admin interface is enabled */
    bool          admin_log_auth_failures;             /**< Log admin interface authentication failures */
    char          admin_ssl_key[PATH_MAX];             /**< Admin SSL key */
    char          admin_ssl_cert[PATH_MAX];            /**< Admin SSL cert */
    char          admin_ssl_ca_cert[PATH_MAX];         /**< Admin SSL CA cert */
=======
    int           query_retries;                       /**< Number of times a interrupted query is retried */
    time_t        query_retry_timeout;                 /**< Timeout for query retries */
>>>>>>> 9280f1a5
} MXS_CONFIG;

/**
 * @brief Get global MaxScale configuration
 *
 * @return The global configuration
 */
MXS_CONFIG* config_get_global_options();

/**
 * @brief Get a configuration parameter
 *
 * @param params List of parameters
 * @param name Name of parameter to get
 * @return The parameter or NULL if the parameter was not found
 */
MXS_CONFIG_PARAMETER* config_get_param(MXS_CONFIG_PARAMETER* params, const char* name);

/**
 * @brief Helper function for checking SSL parameters
 *
 * @param key Parameter name
 * @return True if the parameter is an SSL parameter
 */
bool config_is_ssl_parameter(const char *key);

/**
 * @brief Check if a configuration parameter is valid
 *
 * If a module has declared parameters and parameters were given to the module,
 * the given parameters are compared to the expected ones. This function also
 * does preliminary type checking for various basic values as well as enumerations.
 *
 * @param params Module parameters
 * @param key Parameter key
 * @param value Parameter value
 * @param context Configuration context or NULL for no context (uses runtime checks)
 *
 * @return True if the configuration parameter is valid
 */
bool config_param_is_valid(const MXS_MODULE_PARAM *params, const char *key,
                           const char *value, const CONFIG_CONTEXT *context);

/**
 * @brief Get a boolean value
 *
 * The existence of the parameter should be checked with config_get_param() before
 * calling this function to determine whether the return value represents an existing
 * value or a missing value.
 *
 * @param params List of configuration parameters
 * @param key Parameter name
 *
 * @return The value as a boolean or false if none was found
 */
bool config_get_bool(const MXS_CONFIG_PARAMETER *params, const char *key);

/**
 * @brief Get an integer value
 *
 * This is used for both MXS_MODULE_PARAM_INT and MXS_MODULE_PARAM_COUNT.
 *
 * @param params List of configuration parameters
 * @param key Parameter name
 *
 * @return The integer value of the parameter or 0 if no parameter was found
 */
int config_get_integer(const MXS_CONFIG_PARAMETER *params, const char *key);

/**
 * @brief Get a size in bytes
 *
 * The value can have either one of the IEC binary prefixes or SI prefixes as
 * a suffix. For example, the value 1Ki will be converted to 1024 bytes whereas
 * 1k will be converted to 1000 bytes. Supported SI suffix values are k, m, g and t
 * in both lower and upper case. Supported IEC binary suffix values are
 * Ki, Mi, Gi and Ti both in upper and lower case.
 *
 * @param params List of configuration parameters
 * @param key Parameter name
 *
 * @return Number of bytes or 0 if no parameter was found
 */
uint64_t config_get_size(const MXS_CONFIG_PARAMETER *params, const char *key);

/**
 * @brief Get a string value
 *
 * @param params List of configuration parameters
 * @param key Parameter name
 *
 * @return The raw string value or an empty string if no parameter was found
 */
const char* config_get_string(const MXS_CONFIG_PARAMETER *params, const char *key);

/**
 * @brief Get a enumeration value
 *
 * @param params List of configuration parameters
 * @param key Parameter name
 * @param values All possible enumeration values
 *
 * @return The enumeration value converted to an int or -1 if the parameter was not found
 *
 * @note The enumeration values should not use -1 so that an undefined parameter is
 * detected. If -1 is used, config_get_param() should be used to detect whether
 * the parameter exists
 */
int config_get_enum(const MXS_CONFIG_PARAMETER *params, const char *key,
                    const MXS_ENUM_VALUE *values);

/**
 * @brief Get a service value
 *
 * @param params List of configuration parameters
 * @param key Parameter name
 *
 * @return Pointer to configured service
 */
struct service* config_get_service(const MXS_CONFIG_PARAMETER *params, const char *key);

/**
 * @brief Get a server value
 *
 * @param params List of configuration parameters
 * @param key Parameter name
 *
 * @return Pointer to configured server
 */
struct server* config_get_server(const MXS_CONFIG_PARAMETER *params, const char *key);

/**
 * @brief Get an array of servers. The caller should free the produced array,
 * but not the array elements.
 *
 * @param params List of configuration parameters
 * @param key Parameter name
 * @param output Where to save the output
 * @return How many servers were found, equal to output array size
 */
int config_get_server_list(const MXS_CONFIG_PARAMETER *params, const char *key,
                           struct server*** output);

/**
 * Get a compiled regular expression and the ovector size of the pattern. The
 * return value should be freed by the caller.
 *
 * @param params List of configuration parameters
 * @param key Parameter name
 * @param options PCRE2 compilation options
 * @param output_ovec_size Output for match data ovector size. On error,
 * nothing is written. If NULL, the parameter is ignored.
 * @return Compiled regex code on success, NULL otherwise
 */
pcre2_code* config_get_compiled_regex(const MXS_CONFIG_PARAMETER *params,
                                      const char *key, uint32_t options,
                                      uint32_t* output_ovec_size);

/**
 * Get multiple compiled regular expressions and the maximum ovector size of
 * the patterns. The returned regex codes should be freed by the caller.
 *
 * @param params List of configuration parameters
 * @param keys An array of parameter names. If an element is not found in @c params,
 * the corresponding spot in @c out_codes is set to NULL.
 * @param keys_size Size of both @c keys and @c out_arr
 * @param options PCRE2 compilation options
 * @param out_ovec_size If not NULL, the maximum ovector size of successfully
 * compiled patterns is written here.
 * @param out_codes An array of handles to compiled codes. The referenced pointers
 * will be set to point to the compiled codes. The array size must be equal to
 * @c keys array size and it must contain valid pointers.
 *
 * @return True, if all patterns given by @c keys were successfully compiled.
 * False otherwise.
 */
bool config_get_compiled_regexes(const MXS_CONFIG_PARAMETER *params,
                                 const char* keys[], int keys_size,
                                 uint32_t options, uint32_t* out_ovec_size,
                                 pcre2_code** out_codes[]);
/**
 * Parse a list of server names and write the results in an array of strings
 * with one server name in each. The output array and its elements should be
 * deallocated by the caller. The server names are not checked to be actual
 * configured servers.
 *
 * The output array may contain more elements than the the value returned, but these
 * extra elements are null and in the end of the array. If no server names were
 * parsed or if an error occurs, nothing is written to the output parameter.
 *
 * @param servers A list of server names
 * @param output_array Where to save the output
 * @return How many servers were found and set into the array. 0 on error or if
 * none were found.
 */
int config_parse_server_list(const char *servers, char ***output_array);

/**
 * @brief Get copy of parameter value if it is defined
 *
 * If a parameter with the name of @c key is defined in @c params, a copy of the
 * value of that parameter is returned. The caller must free the returned string.
 *
 * @param params List of configuration parameters
 * @param key Parameter name
 *
 * @return Pointer to copy of value or NULL if the parameter was not found
 *
 * @note The use of this function should be avoided after startup as the function
 * will abort the process if memory allocation fails.
 */
char* config_copy_string(const MXS_CONFIG_PARAMETER *params, const char *key);

/**
 * @brief Convert string truth value
 *
 * Used for truth values with @c 1, @c yes or @c true for a boolean true value and @c 0, @c no
 * or @c false for a boolean false value.
 *
 * @param str String to convert to a truth value
 *
 * @return 1 if @c value is true, 0 if value is false and -1 if the value is not
 * a valid truth value
 */
int config_truth_value(const char *value);

/**
 * @brief Get worker thread count
 *
 * @return Number of worker threads
 */
int config_threadcount(void);

/**
 * @brief Get thread stack size
 *
 * @return The configured worker thread stack size.
 */
size_t config_thread_stack_size(void);


/**
 * @brief Get number of non-blocking polls
 *
 * @return Number of non-blocking polls
 */
unsigned int config_nbpolls(void);

/**
 * @brief Get poll sleep interval
 *
 * @return The time each thread waits for a blocking poll
 */
unsigned int config_pollsleep(void);

/**
 * @brief Reload the configuration
 *
 * @return True if reloading was successful
 */
bool config_reload(void);

/**
 * @brief List all path parameters as JSON
 *
 * @param host Hostname of this server
 * @return JSON object representing the paths used by MaxScale
 */
json_t* config_maxscale_to_json(const char* host);

MXS_END_DECLS<|MERGE_RESOLUTION|>--- conflicted
+++ resolved
@@ -133,6 +133,8 @@
 extern const char CN_PROTOCOL[];
 extern const char CN_QUERY_CLASSIFIER[];
 extern const char CN_QUERY_CLASSIFIER_ARGS[];
+extern const char CN_QUERY_RETRIES[];
+extern const char CN_QUERY_RETRY_TIMEOUT[];
 extern const char CN_RELATIONSHIPS[];
 extern const char CN_LINKS[];
 extern const char CN_REQUIRED[];
@@ -211,7 +213,6 @@
     bool          skip_permission_checks;              /**< Skip service and monitor permission checks */
     char          qc_name[PATH_MAX];                   /**< The name of the query classifier to load */
     char*         qc_args;                             /**< Arguments for the query classifier */
-<<<<<<< HEAD
     qc_sql_mode_t qc_sql_mode;                         /**< The query classifier sql mode */
     char          admin_host[MAX_ADMIN_HOST_LEN];      /**< Admin interface host */
     uint16_t      admin_port;                          /**< Admin interface port */
@@ -221,10 +222,8 @@
     char          admin_ssl_key[PATH_MAX];             /**< Admin SSL key */
     char          admin_ssl_cert[PATH_MAX];            /**< Admin SSL cert */
     char          admin_ssl_ca_cert[PATH_MAX];         /**< Admin SSL CA cert */
-=======
     int           query_retries;                       /**< Number of times a interrupted query is retried */
     time_t        query_retry_timeout;                 /**< Timeout for query retries */
->>>>>>> 9280f1a5
 } MXS_CONFIG;
 
 /**
