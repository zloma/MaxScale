/*
 * Copyright (c) 2018 MariaDB Corporation Ab
 *
 * Use of this software is governed by the Business Source License included
 * in the LICENSE.TXT file and at www.mariadb.com/bsl11.
 *
 * Change Date: 2022-01-01
 *
 * On the date above, in accordance with the Business Source License, use
 * of this software will be governed by version 2 or later of the General
 * Public License.
 */
 #pragma once

/**
 * @file include/maxscale/session.h - The public session interface
 */

#include <maxscale/cdefs.h>

#include <time.h>

#include <maxbase/atomic.h>
#include <maxbase/jansson.h>
#include <maxscale/dcb.h>
#include <maxscale/buffer.h>
#include <maxscale/log.h>
#include <maxscale/spinlock.h>

MXS_BEGIN_DECLS

struct dcb;
struct service;
struct mxs_filter_def;
struct mxs_filter;
struct mxs_filter_session;
struct mxs_router_session;
struct server;

typedef enum
{
    SESSION_STATE_ALLOC,            /*< for all sessions */
    SESSION_STATE_READY,            /*< for router session */
    SESSION_STATE_ROUTER_READY,     /*< for router session */
    SESSION_STATE_STOPPING,         /*< session and router are being closed */
    SESSION_STATE_LISTENER,         /*< for listener session */
    SESSION_STATE_LISTENER_STOPPED, /*< for listener session */
    SESSION_STATE_TO_BE_FREED,      /*< ready to be freed as soon as there are no references */
    SESSION_STATE_FREE,             /*< for all sessions */
    SESSION_STATE_DUMMY             /*< dummy session for consistency */
} mxs_session_state_t;

#define STRSESSIONSTATE(s) ((s) == SESSION_STATE_ALLOC ? "SESSION_STATE_ALLOC" : \
                            ((s) == SESSION_STATE_READY ? "SESSION_STATE_READY" : \
                             ((s) == SESSION_STATE_ROUTER_READY ? "SESSION_STATE_ROUTER_READY" : \
                              ((s) == SESSION_STATE_STOPPING ? "SESSION_STATE_STOPPING": \
                               ((s) == SESSION_STATE_LISTENER ? "SESSION_STATE_LISTENER" : \
                                ((s) == SESSION_STATE_LISTENER_STOPPED ? "SESSION_STATE_LISTENER_STOPPED" : \
                                 ((s) == SESSION_STATE_TO_BE_FREED ? "SESSION_STATE_TO_BE_FREED" : \
                                  ((s) == SESSION_STATE_FREE ? "SESSION_STATE_TO_BE_FREE" : \
                                   ((s) == SESSION_STATE_DUMMY ? "SESSION_STATE_DUMMY" : \
                                    "SESSION_STATE_UNKNOWN")))))))))

typedef enum
{
    SESSION_TRX_INACTIVE_BIT   = 0x01, /* 0b00001 */
    SESSION_TRX_ACTIVE_BIT     = 0x02, /* 0b00010 */
    SESSION_TRX_READ_ONLY_BIT  = 0x04, /* 0b00100 */
    SESSION_TRX_READ_WRITE_BIT = 0x08, /* 0b01000 */
    SESSION_TRX_ENDING_BIT     = 0x10, /* 0b10000*/
} session_trx_state_bit_t;

typedef enum
{
    /*< There is no on-going transaction. */
    SESSION_TRX_INACTIVE          = SESSION_TRX_INACTIVE_BIT,
    /*< A transaction is active. */
    SESSION_TRX_ACTIVE            = SESSION_TRX_ACTIVE_BIT,
    /*< An explicit READ ONLY transaction is active. */
    SESSION_TRX_READ_ONLY         = (SESSION_TRX_ACTIVE_BIT | SESSION_TRX_READ_ONLY_BIT),
    /*< An explicit READ WRITE transaction is active. */
    SESSION_TRX_READ_WRITE        = (SESSION_TRX_ACTIVE_BIT | SESSION_TRX_READ_WRITE_BIT),
    /*< An explicit READ ONLY transaction is ending. */
    SESSION_TRX_READ_ONLY_ENDING  = (SESSION_TRX_ENDING_BIT | SESSION_TRX_READ_ONLY),
    /*< An explicit READ WRITE transaction is ending. */
    SESSION_TRX_READ_WRITE_ENDING = (SESSION_TRX_ENDING_BIT | SESSION_TRX_READ_WRITE),
} mxs_session_trx_state_t;

typedef enum
{
    SESSION_DUMP_STATEMENTS_NEVER,
    SESSION_DUMP_STATEMENTS_ON_CLOSE,
    SESSION_DUMP_STATEMENTS_ON_ERROR,
} session_dump_statements_t;

/**
 * The session statistics structure
 */
typedef struct
{
    time_t          connect;        /**< Time when the session was started */
} MXS_SESSION_STATS;

/**
 * The downstream element in the filter chain. This may refer to
 * another filter or to a router.
 */
struct mxs_filter;
struct mxs_filter_session;

// These are more convenient types
typedef int32_t (*DOWNSTREAMFUNC)(struct mxs_filter *instance, struct mxs_filter_session *session, GWBUF *response);
typedef int32_t (*UPSTREAMFUNC)(struct mxs_filter *instance, struct mxs_filter_session *session, GWBUF *response);

typedef struct mxs_downstream
{
    struct mxs_filter *instance;
    struct mxs_filter_session *session;
    DOWNSTREAMFUNC routeQuery;
} MXS_DOWNSTREAM;

/**
 * The upstream element in the filter chain. This may refer to
 * another filter or to the protocol implementation.
 */
typedef struct mxs_upstream
{
    struct mxs_filter *instance;
    struct mxs_filter_session *session;
    UPSTREAMFUNC clientReply;
} MXS_UPSTREAM;

/* Specific reasons why a session was closed */
typedef enum
{
    SESSION_CLOSE_NONE = 0,             // No special reason
    SESSION_CLOSE_TIMEOUT,              // Connection timed out
    SESSION_CLOSE_HANDLEERROR_FAILED,   // Router returned an error from handleError
    SESSION_CLOSE_ROUTING_FAILED,       // Router closed DCB
    SESSION_CLOSE_KILLED,               // Killed by another connection
    SESSION_CLOSE_TOO_MANY_CONNECTIONS, // Too many connections
} session_close_t;

/**
 * Handler function for MaxScale specific session variables.
 *
 * Note that the provided value string is exactly as it appears in
 * the received SET-statement. Only leading and trailing whitespace
 * has been removed. The handler must itself parse the value string.
 *
 * @param context      Context provided when handler was registered.
 * @param name         The variable that is being set. Note that it
 *                     will always be in all lower-case irrespective
 *                     of the case used when registering.
 * @param value_begin  The beginning of the value as specified in the
 *                     "set @maxscale.x.y = VALUE" statement.
 * @param value_end    One past the end of the VALUE.
 *
 * @return  NULL if successful, otherwise a dynamically allocated string
 *          containing an end-user friendly error message.
 */
typedef char* (*session_variable_handler_t)(void* context,
                                            const char* name,
                                            const char* value_begin,
                                            const char* value_end);

/**
 * The session status block
 *
 * A session status block is created for each user (client) connection
 * to the database, it links the descriptors, routing implementation
 * and originating service together for the client session.
 *
 * Note that the first few fields (up to and including "entry_is_ready") must
 * precisely match the LIST_ENTRY structure defined in the list manager.
 */
typedef struct session
{
    mxs_session_state_t     state;            /*< Current descriptor state */
    uint64_t                ses_id;           /*< Unique session identifier */
    struct dcb              *client_dcb;      /*< The client connection */

    struct mxs_router_session *router_session;  /*< The router instance data */
    MXS_SESSION_STATS       stats;            /*< Session statistics */
    struct service          *service;         /*< The service this session is using */
    MXS_DOWNSTREAM          head;             /*< Head of the filter chain */
    MXS_UPSTREAM            tail;             /*< The tail of the filter chain */
    int                     refcount;         /*< Reference count on the session */
    mxs_session_trx_state_t trx_state;        /*< The current transaction state. */
    bool                    autocommit;       /*< Whether autocommit is on. */
    intptr_t                client_protocol_data; /*< Owned and managed by the client protocol. */
    bool qualifies_for_pooling; /**< Whether this session qualifies for the connection pool */
    struct
    {
<<<<<<< HEAD
        MXS_UPSTREAM up; /*< Upward component to receive buffer. */
        GWBUF* buffer;   /*< Buffer to deliver to up. */
    } response;                               /*< Shortcircuited response */
    session_close_t        close_reason;      /*< Reason why the session was closed */
=======
        GWBUF *buffer; /**< Buffer containing the statement */
        const struct server *target; /**< Where the statement was sent */
    } stmt;  /**< Current statement being executed */
    bool qualifies_for_pooling; /**< Whether this session qualifies for the connection pool */
    SessionStmtQueue*      last_statements;  /*< The N last statements by the client */
    session_close_t        close_reason; /**< Reason why the session was closed */
    bool                   load_active; /**< Data streaming state (for LOAD DATA LOCAL INFILE) */
    skygw_chk_t     ses_chk_tail;
>>>>>>> 4c5e18b4
} MXS_SESSION;

/**
 * A filter that terminates the request processing and delivers a response
 * directly should specify the response using this function. After having
 * called this function, the module must not deliver the request further
 * in the request processing pipeline.
 *
 * @param session  The session.
 * @param up       The filter that should receive the response.
 * @param buffer   The response.
 */
void session_set_response(MXS_SESSION *session, const MXS_UPSTREAM *up, GWBUF *buffer);

/**
 * Function to be used by protocol module for routing incoming data
 * to the first component in the pipeline of filters and a router.
 *
 * @param session  The session.
 * @param buffer   A buffer.
 *
 * @return True, if the routing should continue, false otherwise.
 */
bool session_route_query(MXS_SESSION *session, GWBUF *buffer);

/**
 * Function to be used by the router module to route the replies to
 * the first element in the pipeline of filters and a protocol.
 *
 * @param session  The session.
 * @param buffer   A buffer.
 *
 * @return True, if the routing should continue, false otherwise.
 */
bool session_route_reply(MXS_SESSION *session, GWBUF *buffer);

/**
 * A convenience macro that can be used by the protocol modules to route
 * the incoming data to the first element in the pipeline of filters and
 * routers.
 */
#define MXS_SESSION_ROUTE_QUERY(sess, buf) session_route_query(sess, buf)

/**
 * A convenience macro that can be used by the router modules to route
 * the replies to the first element in the pipeline of filters and
 * the protocol.
 */
#define MXS_SESSION_ROUTE_REPLY(sess, buf) session_route_reply(sess, buf)

/**
 * Allocate a new session for a new client of the specified service.
 *
 * Create the link to the router session by calling the newSession
 * entry point of the router using the router instance of the
 * service this session is part of.
 *
 * @param service       The service this connection was established by
 * @param client_dcb    The client side DCB
 * @return              The newly created session or NULL if an error occurred
 */
MXS_SESSION *session_alloc(struct service *, struct dcb *);

/**
 * A version of session_alloc() which takes the session id number as parameter.
 * The id should have been generated with session_get_next_id().
 *
 * @param service       The service this connection was established by
 * @param client_dcb    The client side DCB
 * @param id            Id for the new session.
 * @return              The newly created session or NULL if an error occurred
 */
MXS_SESSION *session_alloc_with_id(struct service *, struct dcb *, uint64_t);

MXS_SESSION *session_set_dummy(struct dcb *);

static inline bool session_is_dummy(MXS_SESSION* session)
{
    return session->state == SESSION_STATE_DUMMY;
}

const char *session_get_remote(const MXS_SESSION *);
const char *session_get_user(const MXS_SESSION *);

/**
 * Convert transaction state to string representation.
 *
 * @param state A transaction state.
 * @return String representation of the state.
 */
const char* session_trx_state_to_string(mxs_session_trx_state_t state);

/**
 * Get the transaction state of the session.
 *
 * Note that this tells only the state of @e explicitly started transactions.
 * That is, if @e autocommit is OFF, which means that there is always an
 * active transaction that is ended with an explicit COMMIT or ROLLBACK,
 * at which point a new transaction is started, this function will still
 * return SESSION_TRX_INACTIVE, unless a transaction has explicitly been
 * started with START TRANSACTION.
 *
 * Likewise, if @e autocommit is ON, which means that every statement is
 * executed in a transaction of its own, this will return false, unless a
 * transaction has explicitly been started with START TRANSACTION.
 *
 * @note The return value is valid only if either a router or a filter
 *       has declared that it needs RCAP_TYPE_TRANSACTION_TRACKING.
 *
 * @param ses The MXS_SESSION object.
 * @return The transaction state.
 */
mxs_session_trx_state_t session_get_trx_state(const MXS_SESSION* ses);

/**
 * Set the transaction state of the session.
 *
 * NOTE: Only the protocol object may call this.
 *
 * @param ses       The MXS_SESSION object.
 * @param new_state The new transaction state.
 *
 * @return The previous transaction state.
 */
mxs_session_trx_state_t session_set_trx_state(MXS_SESSION* ses, mxs_session_trx_state_t new_state);

/**
 * Tells whether an explicit READ ONLY transaction is active.
 *
 * @see session_get_trx_state
 *
 * @note The return value is valid only if either a router or a filter
 *       has declared that it needs RCAP_TYPE_TRANSACTION_TRACKING.
 *
 * @return True if an explicit READ ONLY transaction is active,
 *         false otherwise.
 */
static inline bool session_trx_is_read_only(const MXS_SESSION* ses)
{
    return ses->trx_state == SESSION_TRX_READ_ONLY || ses->trx_state == SESSION_TRX_READ_ONLY_ENDING;
}

/**
 * Tells whether an explicit READ WRITE transaction is active.
 *
 * @see session_get_trx_state
 *
 * @note The return value is valid only if either a router or a filter
 *       has declared that it needs RCAP_TYPE_TRANSACTION_TRACKING.
 *
 * @return True if an explicit READ WRITE  transaction is active,
 *         false otherwise.
 */
static inline bool session_trx_is_read_write(const MXS_SESSION* ses)
{
    return ses->trx_state == SESSION_TRX_READ_WRITE || ses->trx_state == SESSION_TRX_READ_WRITE_ENDING;
}

/**
 * Tells whether a transaction is ending.
 *
 * @see session_get_trx_state
 *
 * @note The return value is valid only if either a router or a filter
 *       has declared that it needs RCAP_TYPE_TRANSACTION_TRACKING.
 *
 * @return True if a transaction that was active is ending either via COMMIT or ROLLBACK.
 */
static inline bool session_trx_is_ending(const MXS_SESSION* ses)
{
    return ses->trx_state & SESSION_TRX_ENDING_BIT;
}

/**
 * Tells whether autocommit is ON or not.
 *
 * Note that the returned value effectively only tells the last value
 * of the statement "set autocommit=...".
 *
 * That is, if the statement "set autocommit=1" has been executed, then
 * even if a transaction has been started, which implicitly will cause
 * autocommit to be set to 0 for the duration of the transaction, this
 * function will still return true.
 *
 * Note also that by default autocommit is ON.
 *
 * @see session_get_trx_state
 *
 * @return True if autocommit has been set ON, false otherwise.
 */
static inline bool session_is_autocommit(const MXS_SESSION* ses)
{
    return ses->autocommit;
}

/**
 * Tells whether a transaction is active.
 *
 * @see session_get_trx_state
 *
 * @note The return value is valid only if either a router or a filter
 *       has declared that it needs RCAP_TYPE_TRANSACTION_TRACKING.
 *
 * @return True if a transaction is active, false otherwise.
 */
static inline bool session_trx_is_active(const MXS_SESSION* ses)
{
    return !session_is_autocommit(ses) || (ses->trx_state & SESSION_TRX_ACTIVE_BIT);
}

/**
 * Sets the autocommit state of the session.
 *
 * NOTE: Only the protocol object may call this.
 *
 * @param enable True if autocommit is enabled, false otherwise.
 * @return The previous state.
 */
static inline bool session_set_autocommit(MXS_SESSION* ses, bool autocommit)
{
    bool prev_autocommit = ses->autocommit;
    ses->autocommit = autocommit;
    return prev_autocommit;
}

/**
 * @brief Get a session reference by ID
 *
 * This creates an additional reference to a session whose unique ID matches @c id.
 *
 * @param id Unique session ID
 * @return Reference to a MXS_SESSION or NULL if the session was not found
 *
 * @note The caller must free the session reference by calling session_put_ref
 */
MXS_SESSION* session_get_by_id(uint64_t id);

/**
 * Get the next available unique (assuming no overflow) session id number.
 *
 * @return An unused session id.
 */
uint64_t session_get_next_id();

/**
 * @brief Close a session
 *
 * Calling this function will start the session shutdown process. The shutdown
 * closes all related backend DCBs by calling the closeSession entry point
 * of the router session.
 *
 * @param session The session to close
 */
void session_close(MXS_SESSION *session);

/**
 * @brief Release a session reference
 *
 * This function is public only because the tee-filter uses it.
 *
 * @param session Session reference to release
 */
void session_put_ref(MXS_SESSION *session);

/**
 * @brief Convert a session to JSON
 *
 * @param session Session to convert
 * @param host    Hostname of this server
 *
 * @return New JSON object or NULL on error
 */
json_t* session_to_json(const MXS_SESSION *session, const char* host);

/**
 * @brief Convert all sessions to JSON
 *
 * @param host Hostname of this server
 *
 * @return A JSON array with all sessions
 */
json_t* session_list_to_json(const char* host);

/**
 * Qualify the session for connection pooling
 *
 * @param session Session to qualify
 */
void session_qualify_for_pool(MXS_SESSION* session);

/**
 * Check if the session qualifies for connection pooling
 *
 * @param session
 */
bool session_valid_for_pool(const MXS_SESSION* session);

/**
 * @brief Return the session of the dcb currently being processed
 *        by the calling thread.
 *
 * @return A session, or NULL if the calling thread is not currently handling
 *         a dcb or if the calling thread is not a polling/worker thread.
 **/
MXS_SESSION* session_get_current();

/**
 * @brief Return the id of the session of the dcb currently being processed
 *        by the calling thread.
 *
 * @return The id of the current session or 0 if there is no current session.
 **/
uint64_t session_get_current_id();

/**
 * @brief Add new MaxScale specific user variable to the session.
 *
 * The name of the variable must be of the following format:
 *
 *     "@maxscale\.[a-zA-Z_]+(\.[a-zA-Z_])*"
 *
 * e.g. "@maxscale.cache.enabled". A strong suggestion is that the first
 * sub-scope is the same as the module name of the component registering the
 * variable. The sub-scope "core" is reserved by MaxScale.
 *
 * The variable name will be converted to all lowercase when added.
 *
 * @param session   The session in question.
 * @param name      The name of the variable, must start with "@MAXSCALE.".
 * @param handler   The handler function for the variable.
 * @param context   Context that will be passed to the handler function.
 *
 * @return True, if the variable could be added, false otherwise.
 */
bool session_add_variable(MXS_SESSION*               session,
                          const char*                name,
                          session_variable_handler_t handler,
                          void*                      context);

/**
 * @brief Remove MaxScale specific user variable from the session.
 *
 * With this function a particular MaxScale specific user variable
 * can be removed. Note that it is *not* mandatory to remove a
 * variable when a session is closed, but have to be done in case
 * the context object must manually be deleted.
 *
 * @param session   The session in question.
 * @param name      The name of the variable.
 * @param context   On successful return, if non-NULL, the context object
 *                  that was provided when the variable was added.
 *
 * @return True, if the variable existed, false otherwise.
 */
bool session_remove_variable(MXS_SESSION* session,
                             const char*  name,
                             void**       context);
/**
 * @brief Set value of maxscale session variable.
 *
 * @param session      The session.
 * @param name_begin   Should point to the beginning of the variable name.
 * @param name_end     Should point one past the end of the variable name.
 * @param value_begin  Should point to the beginning of the value.
 * @param value_end    Should point one past the end of the value.
 *
 * @return NULL if successful, otherwise a dynamically allocated string
 *         containing an end-user friendly error message.
 *
 * @note Should only be called from the protocol module that scans
 *       incoming statements.
 */
char* session_set_variable_value(MXS_SESSION* session,
                                 const char* name_begin,
                                 const char* name_end,
                                 const char* value_begin,
                                 const char* value_end);

/**
 * @brief Specify how many statements each session should retain for
 *        debugging purposes.
 *
 * @param n  The number of statements.
 */
void session_set_retain_last_statements(uint32_t n);

/**
 * @brief Retain provided statement, if configured to do so.
 *
 * @param session  The session.
 * @param buffer   Buffer assumed to contain a full statement.
 */
void session_retain_statement(MXS_SESSION* session, GWBUF* buffer);

/**
 * @brief Dump the last statements, if statements have been retained.
 *
 * @param session  The session.
 */
void session_dump_statements(MXS_SESSION* pSession);

/**
 * @brief Specify whether statements should be dumped or not.
 *
 * @param value    Whether and when to dump statements.
 */
void session_set_dump_statements(session_dump_statements_t value);

/**
 * @brief Returns in what contexts statements should be dumped.
 *
 * @return Whether and when to dump statements.
 */
session_dump_statements_t session_get_dump_statements();

/**
 * @brief Route the query again after a delay
 *
 * @param session The current Session
 * @param down    The downstream component, either a filter or a router
 * @param buffer  The buffer to route
 * @param seconds Number of seconds to wait before routing the query. Use 0 for immediate re-routing.
 *
 * @return True if queuing of the query was successful
 */
bool session_delay_routing(MXS_SESSION* session, MXS_DOWNSTREAM down, GWBUF* buffer, int seconds);

/**
 * Cast the session's router as a MXS_DOWNSTREAM object
 *
 * @param session The session to use
 *
 * @return The router cast as MXS_DOWNSTREAM
 */
MXS_DOWNSTREAM router_as_downstream(MXS_SESSION* session);

/**
 * Get the reason why a session was closed
 *
 * @param session Session to inspect
 *
 * @return String representation of the reason why the session was closed. If
 *         the session was closed normally, an empty string is returned.
 */
const char* session_get_close_reason(const MXS_SESSION* session);

static inline void session_set_load_active(MXS_SESSION* session, bool value)
{
    session->load_active = value;
}

static inline bool session_is_load_active(const MXS_SESSION* session)
{
    return session->load_active;
}

MXS_END_DECLS<|MERGE_RESOLUTION|>--- conflicted
+++ resolved
@@ -192,21 +192,11 @@
     bool qualifies_for_pooling; /**< Whether this session qualifies for the connection pool */
     struct
     {
-<<<<<<< HEAD
         MXS_UPSTREAM up; /*< Upward component to receive buffer. */
         GWBUF* buffer;   /*< Buffer to deliver to up. */
     } response;                               /*< Shortcircuited response */
     session_close_t        close_reason;      /*< Reason why the session was closed */
-=======
-        GWBUF *buffer; /**< Buffer containing the statement */
-        const struct server *target; /**< Where the statement was sent */
-    } stmt;  /**< Current statement being executed */
-    bool qualifies_for_pooling; /**< Whether this session qualifies for the connection pool */
-    SessionStmtQueue*      last_statements;  /*< The N last statements by the client */
-    session_close_t        close_reason; /**< Reason why the session was closed */
-    bool                   load_active; /**< Data streaming state (for LOAD DATA LOCAL INFILE) */
-    skygw_chk_t     ses_chk_tail;
->>>>>>> 4c5e18b4
+    bool                   load_active;       /*< Data streaming state (for LOAD DATA LOCAL INFILE) */
 } MXS_SESSION;
 
 /**
