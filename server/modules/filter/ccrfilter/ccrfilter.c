--- conflicted
+++ resolved
@@ -309,7 +309,6 @@
         {
             if (modutil_extract_SQL(queue, &sql, &limits[0].rm_eo))
             {
-<<<<<<< HEAD
                 bool trigger_ccr = true;
                 bool decided = false; // Set by hints to take precedence.
                 CCR_HINT_VALUE ccr_hint_val = search_ccr_hint(queue);
@@ -325,26 +324,18 @@
                 if (!decided)
                 {
                     if (my_instance->nomatch &&
-                        regexec(&my_instance->nore, sql, 0, NULL, 0) == 0)
+                        regexec(&my_instance->nore, sql, 0, limits, 0) == 0)
                     {
                         // Nomatch was present and sql matched it.
                         trigger_ccr = false;
                     }
                     else if (my_instance->match &&
-                             (regexec(&my_instance->re, sql, 0, NULL, 0) != 0))
-=======
-                if (my_instance->nomatch == NULL ||
-                    (my_instance->nomatch && regexec(&my_instance->nore, sql, 0, limits, REG_STARTEND) != 0))
-                {
-                    if (my_instance->match == NULL ||
-                        (my_instance->match && regexec(&my_instance->re, sql, 0, limits, REG_STARTEND) == 0))
->>>>>>> b29cda10
+                             (regexec(&my_instance->re, sql, 0, limits, 0) != 0))
                     {
                         // Match was present but sql did *not* match it.
                         trigger_ccr = false;
                     }
                 }
-<<<<<<< HEAD
                 if (trigger_ccr)
                 {
                     if (my_instance->count)
@@ -361,9 +352,6 @@
 
                     my_instance->stats.n_modified++;
                 }
-                MXS_FREE(sql);
-=======
->>>>>>> b29cda10
             }
         }
         else if (my_session->hints_left > 0)
