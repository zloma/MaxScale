--- conflicted
+++ resolved
@@ -121,12 +121,9 @@
 
                     /** Close the file and open a new one */
                     hashtable_delete(router->open_tables, table_ident);
-<<<<<<< HEAD
                     AVRO_TABLE *avro_table = avro_table_alloc(filepath, json_schema,
-                                                              codec_to_string(router->codec));
-=======
-                    AVRO_TABLE *avro_table = avro_table_alloc(filepath, json_schema, router->block_size);
->>>>>>> e7b57319
+                                                              codec_to_string(router->codec),
+                                                              router->block_size);
 
                     if (avro_table)
                     {
